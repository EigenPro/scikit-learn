--- conflicted
+++ resolved
@@ -376,9 +376,6 @@
     psigma_diag = np.zeros_like(s)
     psigma_diag[above_cutoff] = 1.0 / s[above_cutoff]
 
-<<<<<<< HEAD
-    return np.dot(u * psigma_diag, np.conjugate(u).T)
-=======
     return np.dot(u * psigma_diag, np.conjugate(u).T)
 
 
@@ -456,5 +453,4 @@
     signs = np.sign(u[max_abs_cols, xrange(u.shape[1])])
     u *= signs
     v *= signs[:, np.newaxis]
-    return u, s, v
->>>>>>> 86e8b0d2
+    return u, s, v